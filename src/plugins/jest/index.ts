import path from 'node:path';
import { _load } from '../../util/loader.js';
import { getPackageName } from '../../util/modules.js';
import { isAbsolute } from '../../util/path.js';
import { timerify } from '../../util/performance.js';
import { hasDependency } from '../../util/plugin.js';
import { _resolve } from '../../util/require.js';
import type { IsPluginEnabledCallback, GenericPluginCallback } from '../../types/plugins.js';
import type { Config } from '@jest/types';

// https://jestjs.io/docs/configuration

export const NAME = 'Jest';

/** @public */
export const ENABLERS = ['jest'];

export const isEnabled: IsPluginEnabledCallback = ({ dependencies }) => hasDependency(dependencies, ENABLERS);

export const CONFIG_FILE_PATTERNS = ['jest.config.{js,ts,mjs,cjs,json}'];

// Note that `TEST_FILE_PATTERNS` in src/constants.ts are already included by default, no additions necessary
export const ENTRY_FILE_PATTERNS = [];

const join = (base: string, id: string) => (isAbsolute(id) ? id : path.join(path.dirname(base), id));

const join = (base: string, id: string) => (isAbsolute(id) ? id : path.join(path.dirname(base), id));

const resolveExtensibleConfig = async (configFilePath: string) => {
  const config: Config.InitialOptions = await _load(configFilePath);
  if (config?.preset) {
    const { preset } = config;
    if (preset.startsWith('.') || isAbsolute(preset)) {
      const presetConfigPath = join(configFilePath, preset);
      const presetConfig = await resolveExtensibleConfig(presetConfigPath);
      delete config.preset;
      Object.assign(config, presetConfig);
    }
  }
  return config;
};

const findJestDependencies: GenericPluginCallback = async (configFilePath, { cwd }) => {
  const config: Config.InitialOptions = await resolveExtensibleConfig(configFilePath);

  if (!config) return [];

  const dependencies: string[] = [];
  const entryFiles: string[] = [];

  const handleEntries = (name: string) => {
    name = name.includes('<rootDir>') ? path.join(cwd, name.replace(/^.*<rootDir>/, '')) : name;
    if (name.startsWith('.') || isAbsolute(name)) {
<<<<<<< HEAD
      entryFiles.push(_resolve(join(configFilePath, name)));
=======
      entryFiles.push(require.resolve(join(configFilePath, name)));
>>>>>>> dfc523bd
    } else {
      dependencies.push(name);
    }
  };

  if (config.setupFiles) config.setupFiles.forEach(handleEntries);
  if (config.setupFilesAfterEnv) config.setupFilesAfterEnv.forEach(handleEntries);
  if (config.transform) {
    Object.values(config.transform)
      .map(transform => (typeof transform === 'string' ? transform : transform[0]))
      .forEach(handleEntries);
  }

  const presets = config.preset ? [config.preset] : [];
  const environments = config.testEnvironment === 'jsdom' ? ['jest-environment-jsdom'] : [];
  const resolvers = config.resolver ? [config.resolver] : [];
  const watchPlugins =
    config.watchPlugins?.map(watchPlugin => (typeof watchPlugin === 'string' ? watchPlugin : watchPlugin[0])) ?? [];

  return {
    dependencies: [...presets, ...environments, ...dependencies, ...resolvers, ...watchPlugins].map(getPackageName),
    entryFiles,
  };
};

export const findDependencies = timerify(findJestDependencies);<|MERGE_RESOLUTION|>--- conflicted
+++ resolved
@@ -21,8 +21,6 @@
 
 // Note that `TEST_FILE_PATTERNS` in src/constants.ts are already included by default, no additions necessary
 export const ENTRY_FILE_PATTERNS = [];
-
-const join = (base: string, id: string) => (isAbsolute(id) ? id : path.join(path.dirname(base), id));
 
 const join = (base: string, id: string) => (isAbsolute(id) ? id : path.join(path.dirname(base), id));
 
@@ -51,11 +49,7 @@
   const handleEntries = (name: string) => {
     name = name.includes('<rootDir>') ? path.join(cwd, name.replace(/^.*<rootDir>/, '')) : name;
     if (name.startsWith('.') || isAbsolute(name)) {
-<<<<<<< HEAD
       entryFiles.push(_resolve(join(configFilePath, name)));
-=======
-      entryFiles.push(require.resolve(join(configFilePath, name)));
->>>>>>> dfc523bd
     } else {
       dependencies.push(name);
     }
